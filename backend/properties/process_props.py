--- conflicted
+++ resolved
@@ -31,7 +31,7 @@
     remove_clothing_solidify: BoolProperty(default=True)
 
 
-<<<<<<< HEAD
+
 class HaircardProps(bpy.types.PropertyGroup):
     _register_priority = 3
 
@@ -48,7 +48,7 @@
     )
 
     face_hair: BoolProperty(default=False, name="Face hair")
-=======
+
 def create_name_props():
     """Function for creating StringProperties in a loop to prevent repetition."""
     prop_dict = {}
@@ -77,18 +77,16 @@
 
     suffix_L: StringProperty(name=".L", default=".L")
     suffix_R: StringProperty(name=".R", default=".R")
->>>>>>> 74161ea8
+
 
 
 class ProcessProps(bpy.types.PropertyGroup):
     _register_priority = 4
 
     lod: PointerProperty(type=LodProps)
-<<<<<<< HEAD
+
     haircards: PointerProperty(type=HaircardProps)
-=======
-    rig_naming: PointerProperty(type=RigRenamingProps)
->>>>>>> 74161ea8
+    rig_naming: PointerProperty(type=RigRenamingProps
 
     bake: BoolProperty(default=False)
     lod_enabled: BoolProperty(default=False)
