# Copyright (c) 2022 Oliver J. Post & Alexander Lashko - GNU GPL V3.0, see LICENSE

"""Contains the check_update function for online checking for cpack and
code updates"""

import json

import bpy  # type: ignore
import requests  # type: ignore
from . import hg_log, get_prefs
<<<<<<< HEAD
=======

>>>>>>> 2326bbe3

def check_update():
    """Checks on HumGen github versions.json if there are any code or cpack
    updates available"""
    from HumGen3D import bl_info  # type: ignore

    pref = get_prefs()
    if pref.skip_url_request:
        return

    url  = 'https://raw.githubusercontent.com/HG3D/Public/main/versions.json'
    resp = requests.get(url, timeout=2)

    if not resp:
        hg_log('Human Generator update check timed out after 2 seconds.', level = "INFO")

    pref.cpack_update_required = False
    pref.cpack_update_available = False

    try:
        update_data = json.loads(resp.text)
    except Exception as e:
        hg_log("Failed to load HumGen update data, with error:", level="WARNING")
        print(e)
        return

    try:
        # only get 2 first version numbers for required cpacks, last number can
        # be updated without needing a new required cpack item
        current_main_version = str([bl_info["version"][0], bl_info["version"][1]])

        pref.latest_version = tuple(update_data["latest_addon"])

        update_col = bpy.context.scene.hg_update_col
        update_col.clear()
        for version, update_types in update_data["addon_updates"].items():
            if tuple([int(i) for i in version.split(",")]) <= bl_info["version"]:
                continue
            for update_type, lines in update_types.items():
                for line in lines:
                    item = update_col.add()
                    item.version = tuple([int(i) for i in version.split(",")])
                    item.categ = update_type
                    item.line = line

        cpack_col = bpy.context.scene.contentpacks_col
        req_cpacks = update_data["required_cpacks"][
            current_main_version
        ]  # TODO this is bound to break
        latest_cpacks = update_data["latest_cpacks"]

        for cp in cpack_col:
            _check_cpack_update(cp, req_cpacks, latest_cpacks)
    except Exception as e:
        hg_log(
            "Failed to compute HumGen update numbering, with error:",
            level="WARNING",
        )
        print(e)


class UPDATE_INFO_ITEM(bpy.types.PropertyGroup):
    categ: bpy.props.StringProperty()
    version: bpy.props.IntVectorProperty(default=(0, 0, 0))
    line: bpy.props.StringProperty()


def _check_cpack_update(cp, req_cpacks, latest_cpacks):
    """checks for updates of the passed cpack

    Args:
        cp (CollectionItem): HumGen content pack item
        req_cpacks (dict):
            keys: (str) cpack names,
            values: (tuple) required version
        latest_cpacks (dict):
            keys: (str) cpack names,
            values: (tuple) latest version
    """
    pref = get_prefs()
    if cp.name == "header":  # skip fake hader
        return
    current_version = tuple(cp.pack_version)
    if not current_version:
        hg_log(
            "Skipping cpack during update check, missing version number",
            cp.pack_name,
        )
        return

    # compatibility with old string method of writing versions
    if type(current_version) is str:
        current_version = [int(current_version[0]), int(current_version[2])]

    if cp.pack_name in req_cpacks:
        cp.required_version = tuple(req_cpacks[cp.pack_name])
        if tuple(req_cpacks[cp.pack_name]) > current_version:
            pref.cpack_update_required = True
    if cp.pack_name in latest_cpacks:
        cp.latest_version = tuple(latest_cpacks[cp.pack_name])
        if tuple(latest_cpacks[cp.pack_name]) > current_version:
            pref.cpack_update_available = True<|MERGE_RESOLUTION|>--- conflicted
+++ resolved
@@ -7,11 +7,9 @@
 
 import bpy  # type: ignore
 import requests  # type: ignore
-from . import hg_log, get_prefs
-<<<<<<< HEAD
-=======
 
->>>>>>> 2326bbe3
+from . import get_prefs, hg_log
+
 
 def check_update():
     """Checks on HumGen github versions.json if there are any code or cpack
@@ -22,11 +20,11 @@
     if pref.skip_url_request:
         return
 
-    url  = 'https://raw.githubusercontent.com/HG3D/Public/main/versions.json'
+    url = "https://raw.githubusercontent.com/HG3D/Public/main/versions.json"
     resp = requests.get(url, timeout=2)
 
     if not resp:
-        hg_log('Human Generator update check timed out after 2 seconds.', level = "INFO")
+        hg_log("Human Generator update check timed out after 2 seconds.", level="INFO")
 
     pref.cpack_update_required = False
     pref.cpack_update_available = False
