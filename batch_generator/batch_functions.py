# Copyright (c) 2022 Oliver J. Post & Alexander Lashko - GNU GPL V3.0, see LICENSE

import os
from typing import TYPE_CHECKING, Optional, Union, cast, no_type_check

import bpy  # type:ignore
import numpy as np
from HumGen3D.backend.preferences.preference_func import get_prefs
from HumGen3D.backend.preview_collections import PREVIEW_COLLECTION_DATA
from HumGen3D.backend.type_aliases import BpyEnum, GenderStr
from HumGen3D.human.human import Human

if TYPE_CHECKING:
    from HumGen3D.backend.properties.batch_props import BatchProps


def height_from_bell_curve(
    average_height_cm: int,
    one_sd: float,
    random_seed: bool = True,
    samples: int = 1,
) -> list[float]:
    """Returns one or multiple samples from a bell curve generated from the
    batch_average_height and batch_standard_deviation properties.

    Args:
        sett (PropertyGroup): HumGen props
        gender (str): 'male' or 'female', determines the gender specific
            batch_average_height prop
        random_seed (bool, optional): Used by the example list to make sure the
            list doesn't update all the time. Defaults to True.
        samples (int, optional): Amount of length samples to draw. Defaults to 0.

    Returns:
        list: with the default 0 samples it returns a single length value
            in centimeters, else it returns a list of length values in cm
    """
    if random_seed:
        np.random.seed()
    else:
        np.random.seed(0)

    return list(
        np.random.normal(
            loc=average_height_cm, scale=average_height_cm * one_sd, size=samples
        )
    )


def to_percentage(base: Union[int, float], end_result: Union[int, float]) -> int:
    return int((base + end_result) / base * 100)


def _get_tag_from_dict(
    total: Union[int, float], tag_dict: dict[str, int], fallback: str
) -> str:
    return next(
        (tag for tag, ubound in tag_dict.items() if total < ubound),
        fallback,
    )


# FIXME
def calculate_batch_statistics(batch_sett: "BatchProps") -> dict[str, str]:  # noqa
    """Calculates performance statistidcs of batch generator settings.

    Returns values to show the user how their choices in the batch settings
    will impact the render times, memory usage and filesize. Good luck reading
    this function, it's a bit of a mess.

    Args:
        batch_sett (BatchProps): Addon batch properties

    Returns:
        dict: Dict with strings that explain to the user what the impact is
    """
    eevee_time = 0.0
    eevee_memory = 0.0
    cycles_time = 0.0
    cycles_memory = 0.0
    scene_memory = 0.0
    storage_weight = 0.0

    if batch_sett.hair:
        storage_weight += 10
        p_quality = batch_sett.hair_quality_particle
        if p_quality == "high":
            eevee_time += 1.58
            eevee_memory += 320
            cycles_time += 2.0
            cycles_memory += 280
            scene_memory += 357
        elif p_quality == "medium":
            eevee_time += 0
            eevee_memory += 180
            cycles_time += 0.29
            cycles_memory += 36
            scene_memory += 182
        elif p_quality == "low":
            eevee_time += 0
            eevee_memory += 100
            cycles_time += 0.25
            cycles_memory += 22
            scene_memory += 122
        else:
            eevee_time += 0
            eevee_memory += 100
            cycles_time += 0.25
            cycles_memory += 10
            scene_memory += 122

    if batch_sett.clothing:
        storage_weight += 8
        scene_memory += 180
        if batch_sett.apply_clothing_geometry_masks:
            storage_weight -= 1

    if batch_sett.texture_resolution == "high":
        if batch_sett.clothing:
            eevee_time += 11.31
            eevee_memory += 2120
            cycles_time += 1.88
            cycles_memory += 1182
    elif batch_sett.texture_resolution == "optimised":
        if batch_sett.clothing:
            eevee_time -= 1.81
            eevee_memory -= 310
            cycles_time += 0.31
            cycles_memory -= 140
        else:
            eevee_time -= 3.63
            eevee_memory -= 654
            cycles_time -= 0.23
            cycles_memory -= 330
    elif batch_sett.texture_resolution == "performance":
        if batch_sett.clothing:
            eevee_time -= 2.86
            eevee_memory -= 523
            cycles_time += 0.11
            cycles_memory -= 271
        else:
            eevee_time -= 3.75
            eevee_memory -= 700
            cycles_time -= 0.48
            cycles_memory -= 352

    if batch_sett.delete_backup:
        storage_weight -= 42
        eevee_memory -= 250
        scene_memory -= 240

    if batch_sett.apply_shapekeys:
        storage_weight -= 6
        eevee_time -= 0.2
        eevee_memory -= 60
        cycles_memory -= 64
        scene_memory -= 47
        if batch_sett.apply_armature_modifier:
            storage_weight -= 2
            scene_memory -= 27

    cycles_time_total = to_percentage(4.40, cycles_time)
    cycles_time_tags = {"Fastest": 95, "Fast": 100, "Normal": 120, "Slow": 150}
    cycles_time_tag = _get_tag_from_dict(cycles_time_total, cycles_time_tags, "Slowest")

    cycles_memory_total = int((563 + cycles_memory) / 3)
    cycles_memory_tags = {
        "Lightest": 60,
        "Light": 80,
        "Normal": 100,
        "Heavy": 180,
    }
    cycles_memory_tag = _get_tag_from_dict(
        cycles_memory_total, cycles_memory_tags, "Heaviest"
    )

    eevee_time_total = to_percentage(6.57, eevee_time)
    eevee_time_tags = {"Fastest": 50, "Fast": 70, "Normal": 100, "Slow": 150}
    eevee_time_tag = _get_tag_from_dict(eevee_time_total, eevee_time_tags, "Slowest")

    eevee_memory_total = int((1450 + eevee_memory) / 3)
    eevee_memory_tags = {
        "Lightest": 150,
        "Light": 200,
        "Normal": 320,
        "Heavy": 600,
    }
    eevee_memory_tag = _get_tag_from_dict(
        eevee_memory_total, eevee_memory_tags, "Heaviest"
    )

    ram_total = 472 + scene_memory
    ram_tags = {"Light": 250, "Normal": 700}
    ram_tag = _get_tag_from_dict(ram_total, ram_tags, "Heavy")

    statistics_dict = {
        "cycles_time": f"{cycles_time_total}% [{cycles_time_tag}]",
        "cycles_memory": f"{cycles_memory_total} [{cycles_memory_tag}]",
        "eevee_time": f"{eevee_time_total}% [{eevee_time_tag}]",
        "eevee_memory": f"{eevee_memory_total} [{eevee_memory_tag}]",
        "scene_memory": f"{ram_total} [{ram_tag}]",
        "storage": f"~{59+storage_weight} MB/human*",
    }

    return statistics_dict  # noqa PIE781


@no_type_check
def get_batch_marker_list(context: bpy.types.Context) -> list[bpy.types.Object]:
    batch_sett = context.scene.HG3D.batch  # type:ignore[attr-defined]

    marker_selection = batch_sett.marker_selection

    all_markers = [obj for obj in bpy.data.objects if "hg_batch_marker" in obj]

    if marker_selection == "all":
        return all_markers

    elif marker_selection == "selected":
        return [o for o in all_markers if o in context.selected_objects]

    else:
        # Empty markers
        return [o for o in all_markers if not has_associated_human(o)]


@no_type_check
def has_associated_human(marker: bpy.types.Object) -> bool:
    """Check if this marker has an associated human and if that object still exists.

    Args:
        marker (Object): marker object to check for associated human

    Returns:
        bool: True if associated human was found, False if not
    """
    if "associated_human" not in marker or not bool(marker["associated_human"]):
        return False

    # Check if object still exists
    if not bpy.data.objects.get(marker["associated_human"].name):
        return False

    same_location = marker.location == marker["associated_human"].location
    object_in_scene = bpy.context.scene.objects.get(marker["associated_human"].name)

    return same_location and object_in_scene


def find_item_amount(  # TODO might be redundant
    context: bpy.types.Context, categ: str, gender: Optional[GenderStr], folder: str
) -> int:
    """used by batch menu, showing the total amount of items of the selected
    categories

    Batch menu currently disabled
    """
    pref = get_prefs()

    if categ == "expression":  # FIXME
        ext = ".npz"
    else:
        ext = ".blend"

    pcoll_folder = PREVIEW_COLLECTION_DATA[categ][2]
    if isinstance(pcoll_folder, list):
        pcoll_folder = os.path.join(*pcoll_folder)

    if gender:
<<<<<<< HEAD
        dir = os.path.join(pref.filepath, pcoll_folder, gender, folder)
    else:
        dir = os.path.join(pref.filepath, pcoll_folder, folder)
=======
        directory = os.path.join(pref.filepath, categ, gender, folder)
    else:
        directory = os.path.join(pref.filepath, categ, folder)
>>>>>>> 454dac6f

    if categ == "outfit":
        sett = context.scene.HG3D  # type:ignore[attr-defined]
        inside = sett.batch.clothing_inside
        outside = sett.batch.clothing_outside
        if inside and not outside:
            ext = "I.blend"
        elif outside and not inside:
            ext = "O.blend"

    return len([name for name in os.listdir(directory) if name.endswith(ext)])<|MERGE_RESOLUTION|>--- conflicted
+++ resolved
@@ -1,14 +1,13 @@
 # Copyright (c) 2022 Oliver J. Post & Alexander Lashko - GNU GPL V3.0, see LICENSE
 
 import os
-from typing import TYPE_CHECKING, Optional, Union, cast, no_type_check
+from typing import TYPE_CHECKING, Optional, Union, no_type_check
 
 import bpy  # type:ignore
 import numpy as np
 from HumGen3D.backend.preferences.preference_func import get_prefs
 from HumGen3D.backend.preview_collections import PREVIEW_COLLECTION_DATA
-from HumGen3D.backend.type_aliases import BpyEnum, GenderStr
-from HumGen3D.human.human import Human
+from HumGen3D.backend.type_aliases import GenderStr
 
 if TYPE_CHECKING:
     from HumGen3D.backend.properties.batch_props import BatchProps
@@ -267,15 +266,9 @@
         pcoll_folder = os.path.join(*pcoll_folder)
 
     if gender:
-<<<<<<< HEAD
-        dir = os.path.join(pref.filepath, pcoll_folder, gender, folder)
-    else:
-        dir = os.path.join(pref.filepath, pcoll_folder, folder)
-=======
-        directory = os.path.join(pref.filepath, categ, gender, folder)
-    else:
-        directory = os.path.join(pref.filepath, categ, folder)
->>>>>>> 454dac6f
+        directory = os.path.join(pref.filepath, pcoll_folder, gender, folder)
+    else:
+        directory = os.path.join(pref.filepath, pcoll_folder, folder)
 
     if categ == "outfit":
         sett = context.scene.HG3D  # type:ignore[attr-defined]
