# Copyright (c) 2022 Oliver J. Post & Alexander Lashko - GNU GPL V3.0, see LICENSE

"""Batch mode for generating multiple humans at once."""

import os
import random
import time

import bmesh
import bpy
<<<<<<< HEAD
=======

from HumGen3D.API import BatchHumanGenerator
>>>>>>> 454dac6f
from HumGen3D.backend import hg_delete, hg_log
from HumGen3D.backend.preferences.preference_func import get_addon_root
from HumGen3D.human.base.collections import add_to_collection
from HumGen3D.human.base.render import set_eevee_ao_and_strip
from HumGen3D.human.human import Human

from .batch_functions import get_batch_marker_list, has_associated_human
from .generator import BatchHumanGenerator


class HG_OT_ADD_BATCH_MARKER(bpy.types.Operator):
    bl_idname = "hg3d.add_batch_marker"
    bl_label = "Add marker"
    bl_description = "Adds this marker at the 3D cursor location"
    bl_options = {"REGISTER", "UNDO"}

    marker_type: bpy.props.StringProperty()

    def execute(self, context):
        blendfile = os.path.join(
            get_addon_root(),
            "batch_generator",
            "data",
            "hg_batch_markers.blend",
        )

        with bpy.data.libraries.load(blendfile, link=False) as (
            _,
            data_to,
        ):
            data_to.objects = [
                f"HG_MARKER_{self.marker_type.upper()}",
            ]

        # link to scene
        marker = data_to.objects[0]
        context.scene.collection.objects.link(marker)
        add_to_collection(context, marker, collection_name="HG Batch Markers")

        marker.location = context.scene.cursor.location

        marker["hg_batch_marker"] = self.marker_type

        return {"FINISHED"}


def status_text_callback(header, context):
    batch_sett = context.scene.HG3D.batch
    layout = header.layout

    layout.separator_spacer()
    layout.alignment = "EXPAND"

    row = layout.row(align=False)
    row.alignment = "CENTER"

    layout.label(text=f"Building Human {batch_sett.idx}", icon="TIME")

    col = layout.column()
    col.scale_x = 1.6
    col.prop(batch_sett, "progress")

    layout.label(text="Press ESC to cancel", icon="EVENT_ESC")

    layout.separator_spacer()


class HG_BATCH_GENERATE(bpy.types.Operator):
    bl_idname = "hg3d.generate"
    bl_label = "Generate"
    bl_description = "Generates specified amount of humans"
    bl_options = {"REGISTER", "UNDO"}

    run_immediately: bpy.props.BoolProperty(default=False)

    def __init__(self):
        self.human_idx = 0
        self.generate_queue = get_batch_marker_list(bpy.context)
        self.finish_modal = False
        self.timer = None
        self.start_time = time.time()

    def invoke(self, context, event):
        batch_sett = context.scene.HG3D.batch

        markers_with_associated_human = list(
            filter(has_associated_human, self.generate_queue)
        )

        if self.run_immediately or not markers_with_associated_human:
            self._initiate_modal(context, batch_sett)
            set_eevee_ao_and_strip(context)
            self.generator = BatchHumanGenerator()
            self.set_generator_settings(batch_sett)
            return {"RUNNING_MODAL"}
        else:
            self._show_dialog_to_confirm_deleting_humans(context)
            return {"CANCELLED"}

    def _initiate_modal(self, context, batch_sett):
        wm = context.window_manager
        wm.modal_handler_add(self)

        batch_sett.progress = 0

        self.human_idx = 0
        self.timer = wm.event_timer_add(0.01, window=context.window)

        batch_sett.idx = 1
        context.workspace.status_text_set(status_text_callback)
        context.area.tag_redraw()

    def set_generator_settings(self, batch_sett):
        generator = self.generator
        generator.female_chance = batch_sett.female_chance
        generator.male_chance = batch_sett.male_chance
        # TODO generator.human_preset_category_chances
        generator.add_clothing = batch_sett.clothing
        generator.clothing_categories = self._choose_category_list()
        generator.add_expression = batch_sett.expression
        generator.add_hair = batch_sett.hair
        generator.hair_quality = batch_sett.hair_quality_particle

        if batch_sett.height_system == "metric":
            avg_height_cm_male = batch_sett.average_height_cm_male
            avg_height_cm_female = batch_sett.average_height_cm_female
        else:
            avg_height_cm_male = (
                batch_sett.average_height_ft_male * 30.48
                + batch_sett.average_height_in_male * 2.54
            )
            avg_height_cm_female = (
                batch_sett.average_height_ft_female * 30.48
                + batch_sett.average_height_in_female * 2.54
            )

        generator.average_height_female = avg_height_cm_male
        generator.average_height_male = avg_height_cm_female

        generator.height_one_standard_deviation = batch_sett.standard_deviation

        generator.texture_resolution = batch_sett.texture_resolution

    def _show_dialog_to_confirm_deleting_humans(self, context):  # noqa CCE001
        generate_queue = self.generate_queue

        def draw(self, context):
            layout = self.layout

            nonlocal generate_queue

            for i, marker in enumerate(filter(has_associated_human, generate_queue)):
                layout.label(text=marker["associated_human"].name)

                if i > 9:
                    layout.label(text=f"+ {len(generate_queue) - 10} more")
                    break

            layout.separator()

            layout.operator_context = "INVOKE_DEFAULT"
            layout.operator(
                "hg3d.generate", text="Generate anyway"
            ).run_immediately = True
            return

        context.window_manager.popup_menu(draw, title="This will delete these humans:")

    def modal(self, context, event):  # noqa CFQ004
        """Event handling."""
        batch_sett = context.scene.HG3D.batch

        if self.finish_modal:
            context.area.tag_redraw()
            context.workspace.status_text_set(text=None)

            batch_sett.idx = 0

            hg_log(
                "Batch modal total running time: ",
                round(time.time() - self.start_time, 2),
                "s",
            )

            return {"FINISHED"}

        elif event.type in ["ESC"]:
            self._cancel(batch_sett, context)

            return {"RUNNING_MODAL"}

        elif event.type == "TIMER":

            # Check if all humans in the list are already generated
            if self.human_idx == len(self.generate_queue):
                self.finish_modal = True
                return {"RUNNING_MODAL"}

            current_marker = self.generate_queue[self.human_idx]

            pose_type = current_marker["hg_batch_marker"]

            human = self.generator.generate_human(context, pose_type)

            human.location = current_marker.location
            human.rotation_euler = current_marker.rotation_euler
            current_marker["associated_human"] = human.rig_obj

            self.human_idx += 1

            if self.human_idx > 0:
                progress = self.human_idx / (len(self.generate_queue))
                batch_sett.progress = int(progress * 100)

            batch_sett.idx += 1

            context.workspace.status_text_set(status_text_callback)

            return {"RUNNING_MODAL"}

        else:
            return {"RUNNING_MODAL"}

    def _delete_old_associated_human(self, marker):
        associated_rig = marker["associated_human"]
        human = Human.from_existing(associated_rig)
        human.delete()

    def _cancel(self, batch_sett, context):
        hg_log("Batch modal is cancelling")
        batch_sett.progress = batch_sett.progress + (100 - batch_sett.progress) / 2.0

        self.finish_modal = True
        context.workspace.status_text_set(status_text_callback)
        return {"CANCELLED"}

    def _choose_category_list(self):
        collection = getattr(bpy.context.scene, f"batch_clothing_col")

        enabled_categories = [i.library_name for i in collection if i.enabled]
        if not enabled_categories:
            bpy.ops.hg3d.refresh_batch_uilists()

            enabled_categories = [i.library_name for i in collection]

        return enabled_categories


class HG_RESET_BATCH_OPERATOR(bpy.types.Operator):
    """Operator for testing bits of code."""

    bl_idname = "hg3d.reset_batch_operator"
    bl_label = "Reset batch operator"
    bl_description = "If an error occured during batch creation, use this to get the purple button back"  # noqa E501
    bl_options = {"UNDO"}

    def execute(self, context):
        context.scene.HG3D.batch_idx = 0
        return {"FINISHED"}<|MERGE_RESOLUTION|>--- conflicted
+++ resolved
@@ -3,17 +3,10 @@
 """Batch mode for generating multiple humans at once."""
 
 import os
-import random
 import time
 
-import bmesh
 import bpy
-<<<<<<< HEAD
-=======
-
-from HumGen3D.API import BatchHumanGenerator
->>>>>>> 454dac6f
-from HumGen3D.backend import hg_delete, hg_log
+from HumGen3D.backend import hg_log
 from HumGen3D.backend.preferences.preference_func import get_addon_root
 from HumGen3D.human.base.collections import add_to_collection
 from HumGen3D.human.base.render import set_eevee_ao_and_strip
@@ -112,7 +105,7 @@
             self._show_dialog_to_confirm_deleting_humans(context)
             return {"CANCELLED"}
 
-    def _initiate_modal(self, context, batch_sett):
+    def _initiate_modal(self, context, batch_sett):  # noqa
         wm = context.window_manager
         wm.modal_handler_add(self)
 
@@ -250,7 +243,7 @@
         return {"CANCELLED"}
 
     def _choose_category_list(self):
-        collection = getattr(bpy.context.scene, f"batch_clothing_col")
+        collection = bpy.context.scene.batch_clothing_col
 
         enabled_categories = [i.library_name for i in collection if i.enabled]
         if not enabled_categories:
