<<<<<<< HEAD
from __future__ import annotations

import os
from os import PathLike
from typing import TYPE_CHECKING, Union
=======
# Copyright (c) 2022 Oliver J. Post & Alexander Lashko - GNU GPL V3.0, see LICENSE
>>>>>>> a02a5d19

import bpy
from HumGen3D.backend import get_prefs, hg_delete, hg_log
from HumGen3D.human.base.decorators import injected_context
from HumGen3D.human.base.pcoll_content import PreviewCollectionContent

if TYPE_CHECKING:
    from human.human import Human

from utility_section.content_saving import Content_Saving_Operator


class PoseSettings(PreviewCollectionContent):
    def __init__(self, _human):
<<<<<<< HEAD
        self._human: Human = _human
        self._pcoll_name = "poses"
=======
        self._human = _human
        self._pcoll_name = "pose"
>>>>>>> a02a5d19
        self._pcoll_gender_split = False

    @injected_context
    def set(self, preset, context=None):
        """Gets called by pcoll_pose to add selected pose to human"""

        sett = context.scene.HG3D
        pref = get_prefs()

        if sett.load_exception:
            return

        hg_rig = self._human.rig_obj
        hg_pose = self._import_pose(preset, context)

        self._match_rotation_mode(hg_rig, hg_pose, context)
        self._match_roll(hg_rig, hg_pose, context)

        self._copy_pose(context, hg_pose)

        hg_rig.hide_set(False)
        hg_rig.hide_viewport = False

        context.view_layer.objects.active = hg_rig

        hg_pose.select_set(False)
        hg_rig.select_set(True)

        bpy.ops.object.mode_set(mode="POSE")
        bpy.ops.pose.paste()

        bpy.ops.object.mode_set(mode="OBJECT")

        if not pref.debug_mode:
            hg_delete(hg_pose)

    @injected_context
    def save_current_to_library(
        self,
        name: str,
        category: str = "Custom",
        thumbnail: Union[None, str, PathLike] = "auto",
        context=None,
    ) -> None:
        folder = os.path.join(get_prefs().filepath, "poses", category)

        pose_object = self._human.rig_obj.copy()
        pose_object.data = pose_object.data.copy()
        pose_object.name = "HG_Pose"
        context.collection.objects.link(pose_object)

        Content_Saving_Operator.save_objects_optimized(
            context,
            [
                pose_object,
            ],
            folder,
            name,
        )

        if not thumbnail:
            return

        if thumbnail == "auto":
            thumb_name = self._human.render_thumbnail()

        self.save_thumb(folder, thumb_name, name)

    def _import_pose(self, preset, context) -> bpy.types.Object:
        """Import selected pose object

        Returns:
            bpy.types.Object: Armature containing this pose
        """
        pref = get_prefs()

        blendfile = str(pref.filepath) + preset
        with bpy.data.libraries.load(blendfile, link=False) as (
            _,
            data_to,
        ):
            data_to.objects = ["HG_Pose"]

        hg_pose = data_to.objects[0]
        if not hg_pose:
            hg_log(
                "Could not load pose:",
                context.scene.HG3D.pcoll.pose,
                level="WARNING",
            )

        scene = context.scene
        scene.collection.objects.link(hg_pose)

        return hg_pose

    def _match_roll(self, hg_rig, hg_pose, context):
        """Some weird issue caused changed to the rig to change the roll values on
        bones. This caused imported poses that still use the original armature to
        not copy properly to the human

        Args:
            hg_rig (Object): HumGen human armature
            hg_pose (Object): imported armature set to a certain pose
        """
        context.view_layer.objects.active = hg_pose
        hg_rig.select_set(True)
        bpy.ops.object.mode_set(mode="EDIT")
        for bone in hg_rig.data.edit_bones:
            b_name = bone.name if bone.name != "neck" else "spine.004"
            if b_name in hg_pose.data.edit_bones:
                bone.roll = hg_pose.data.edit_bones[b_name].roll
        bpy.ops.object.mode_set(mode="OBJECT")

    def _match_rotation_mode(self, hg_rig, hg_pose, context):
        context.view_layer.objects.active = hg_pose
        hg_rig.select_set(True)
        bpy.ops.object.mode_set(mode="POSE")
        for bone in hg_rig.pose.bones:
            b_name = bone.name if bone.name != "neck" else "spine.004"
            if b_name in hg_pose.pose.bones:
                bone.rotation_mode = hg_pose.pose.bones[
                    b_name
                ].rotation_mode = "QUATERNION"
        bpy.ops.object.mode_set(mode="OBJECT")

    def _copy_pose(self, context, pose):
        """Copies pose from one human to the other

        Args:
            pose (Object): armature to copy from
        """
        for obj in context.selected_objects:
            obj.select_set(False)

        pose.select_set(True)
        context.view_layer.objects.active = pose

        bpy.ops.object.mode_set(mode="POSE")

        for posebone in pose.pose.bones:
            posebone.bone.select = True

        bpy.ops.pose.copy()
        bpy.ops.object.mode_set(mode="OBJECT")

    def __hash__(self) -> int:
        armature = self._human.rig_obj

        SKIP_GROUPS = (
            "eye_scale_grp",
            "eye_settings_grp",
            "eyeball_lookat_grp",
            "facial_rig_grp",
            "facial_rig_lips_grp",
        )

        bone_rotations = []
        for bone in armature.pose.bones:
            if bone.name.lower().startswith("eye"):
                continue
            if bone.bone_group and bone.bone_group.name in SKIP_GROUPS:
                continue

            bone_rotations.append(tuple(bone.rotation_euler))

        return hash(tuple(bone_rotations))<|MERGE_RESOLUTION|>--- conflicted
+++ resolved
@@ -1,12 +1,8 @@
-<<<<<<< HEAD
 from __future__ import annotations
 
 import os
 from os import PathLike
 from typing import TYPE_CHECKING, Union
-=======
-# Copyright (c) 2022 Oliver J. Post & Alexander Lashko - GNU GPL V3.0, see LICENSE
->>>>>>> a02a5d19
 
 import bpy
 from HumGen3D.backend import get_prefs, hg_delete, hg_log
@@ -21,13 +17,8 @@
 
 class PoseSettings(PreviewCollectionContent):
     def __init__(self, _human):
-<<<<<<< HEAD
         self._human: Human = _human
         self._pcoll_name = "poses"
-=======
-        self._human = _human
-        self._pcoll_name = "pose"
->>>>>>> a02a5d19
         self._pcoll_gender_split = False
 
     @injected_context
