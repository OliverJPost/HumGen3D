--- conflicted
+++ resolved
@@ -480,18 +480,4 @@
             elif self._human.body_obj.modifiers.find(mod.name) > lowest_mask_index:
                 bpy.ops.object.modifier_move_to_index(
                     modifier=mod.name, index=lowest_mask_index
-<<<<<<< HEAD
-                )
-
-    def remove_all(self) -> None:
-        modifiers = self.modifiers
-        for mod in modifiers:
-            self._human.body_obj.modifiers.remove(mod)
-
-    @injected_context
-    def randomize(self, context: C = None) -> None:
-        chosen_preset = random.choice(self.get_options(context=context))
-        self.set(chosen_preset, context)
-=======
-                )
->>>>>>> 454dac6f
+                )