--- conflicted
+++ resolved
@@ -15,7 +15,6 @@
 from HumGen3D.backend.preferences.preference_func import get_addon_root
 from HumGen3D.backend.properties.object_props import XHG_OBJECT_PROPS
 from HumGen3D.backend.type_aliases import BpyEnum, C, GenderStr
-from HumGen3D.human.base.pcoll_content import PreviewCollectionContent
 from mathutils import Vector
 
 from ..backend import get_prefs, hg_delete, hg_log, remove_broken_drivers
@@ -73,10 +72,6 @@
         )
 
     @staticmethod
-    def get_categories(gender: GenderStr) -> BpyEnum:
-        return PreviewCollectionContent._find_folders("humans", True, gender)
-
-    @staticmethod
     def is_legacy(obj: bpy.types.Object) -> bool:
         rig_obj = Human.find_hg_rig(obj, include_legacy=True)
         if not rig_obj:
@@ -270,24 +265,14 @@
 
         return rig_obj
 
-<<<<<<< HEAD
-    @staticmethod
-    def _obj_is_batch_result(obj: Object) -> Tuple[bool, bool]:
-        return (
-            obj.HG.batch_result,
-            obj.HG.body_obj == obj,
-        )
-
     @staticmethod
     def get_categories(gender: GenderStr) -> list[str]:
         return [option[0] for option in Human._get_categories(gender)]
 
     @staticmethod
-    def _get_categories(gender: GenderStr) -> BpyEnum:
+    def _get_categories(gender: GenderStr) -> BpyEnum:  # noqa
         return preview_collections["humans"].find_folders(gender)
 
-=======
->>>>>>> 454dac6f
     # endregion
     # region Properties
 
