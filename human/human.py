# Copyright (c) 2022 Oliver J. Post & Alexander Lashko - GNU GPL V3.0, see LICENSE

from __future__ import annotations

import json
import os
import random
from sys import platform
from typing import TYPE_CHECKING, Generator, List, Tuple

import bpy
from bpy.types import Object
from HumGen3D.backend import preview_collections
from HumGen3D.backend.preferences.preference_func import get_addon_root

from ..backend import get_prefs, hg_delete, hg_log, remove_broken_drivers
from .base.collections import add_to_collection
from .base.decorators import injected_context
from .base.exceptions import HumGenException
from .base.namegen import get_name
from .base.prop_collection import PropCollection
from .base.render import set_eevee_ao_and_strip
from .body.body import BodySettings
from .clothing.footwear import FootwearSettings
from .clothing.outfit import OutfitSettings
from .expression.expression import ExpressionSettings
from .eyes.eyes import EyeSettings
from .face.face import FaceKeys
from .hair.hair import HairSettings
from .height.height import HeightSettings
from .keys.keys import KeySettings
from .pose.pose import PoseSettings  # type:ignore
from .process.bake import BakeSettings
from .process.process import ProcessSettings
from .skin.skin import SkinSettings

if TYPE_CHECKING:
    from bpy.props import FloatVectorProperty  # type:ignore
    from bpy.types import (  # type:ignore
        Context,
        EditBone,
        PoseBone,
        PropertyGroup,
        bpy_prop_collection,
    )


class Human:
    """Python representation of a Human Generator human.

    This class with its subclasses can be used to modify the
    Human Generator human inside Blender.
    """

    def __init__(self, rig_obj: Object, strict_check: bool = True):
        """Internal use only. Use .from_preset or .from_existing classmethods instead.

        Args:
            rig_obj (Object): Blender Armature object that is part of an existing human.
            strict_check (bool, optional): If True, an exception will be thrown if the
                rig_obj is incorrect. Defaults to True.

        Raises:
            HumGenException: Raised if the rig_obj is incorrect and strict_check is
                False.
        """
        if strict_check and not rig_obj.HG.ishuman:
            raise HumGenException("Did not pass a valid HG rig object")

        self.rig_obj = rig_obj

    def __repr__(self) -> str:
        """Return a string representation of this object."""
        return f"Human '{self.name}' [{self.gender.capitalize()}]in {self.phase} phase."

    @staticmethod
    @injected_context
    def get_preset_options(gender: str, context: Context = None) -> List[str]:
        """
        Return a list of human possible presets for the given gender.

        Choose one of the options to pass to Human.from_preset() constructor.

        Args:
          gender (str): string in ('male', 'female')
          context (Context): Blender context, uses bpy.context if not passed

        Returns:
          A list of starting human presets you can choose from
        """
        preview_collections["humans"].populate(context, gender)
        # TODO more low level way
        return context.scene.HG3D["previews_list_humans"]

    @staticmethod
    @injected_context
    def _get_full_options(self, context):
        """Internal method for getting preview collection items."""
        pcoll = preview_collections.get("humans").pcoll
        if not pcoll:
            return [
                ("none", "Reload category below", "", 0),
            ]

        return pcoll["humans"]

    @classmethod
    def from_existing(
        cls, existing_human: Object, strict_check: bool = True
    ) -> Human | None:
        """
        Creates a Human instance from a passed Blender object that is part of an existing Blender human.

        Args:
          existing_human (Object): The object that is part of the human you want to get.
          strict_check (bool): If True, the function will raise an exception if the passed object is not part of a
          human. IfnFalse, it will return None instead. Defaults to True

        Returns:
          A Human instance or None
        """

        if strict_check and not isinstance(existing_human, Object):
            raise TypeError(f"Expected a Blender object, got {type(existing_human)}")

        rig_obj = cls.find(existing_human)

        if rig_obj:
            # Cancel for legacy humans
            if not hasattr(rig_obj.HG, "is_legacy"):
                rig_obj.HG.is_legacy = True
                if strict_check:
                    raise HumGenException(
                        "Passed human created with a version of HG older than 4.0.0"
                    )
                return None
            return cls(rig_obj, strict_check=strict_check)
        elif strict_check:
            raise HumGenException(
                f"Passed object '{existing_human.name}' is not part of an existing human"
            )
        else:
            return None

    @classmethod
    @injected_context
    def from_preset(
        cls, preset: str, context: Context = None, prettify_eevee: bool = True
    ) -> Human:
        """
        Creates a new human in Blender based on the passed preset and returns a Human instance

        Args:
          preset (str): The name of the preset, as retrieved from Human.get_preset_options()
          context (Context): The Blender context.
          prettify_eevee (bool): If True, the AO and Strip settings will be set to settings that look nicer.
            Defaults to True

        Returns:
          A Human instance
        """
<<<<<<< HEAD
        preset_path = os.path.join(get_prefs().filepath, preset.replace("jpg", "json"))
=======
        preset_path = os.path.join(
            get_prefs().filepath, preset.replace("jpg", "json")  # TODO
        )
>>>>>>> 67718178

        with open(preset_path) as json_file:
            preset_data = json.load(json_file)

        gender = preset.split(os.sep)[1]

        human: Human = cls._import_human(context, gender)
        # remove broken drivers
        if prettify_eevee:
            set_eevee_ao_and_strip(context)

        # Set height from preset
        preset_height = preset_data["body_proportions"]["length"] * 100
        if 181 < preset_height < 182:
            # Fix for old presets that use wrong default height
            preset_height = 183.15
        human.height.set(preset_height, context)
        if gender == "male":
            human.keys["Male"].value = 1.0

        # Set shape key values from preset
        for name, value in preset_data["livekeys"].items():
            human.keys[name].value = value

        # Set skin material from preset
        human.skin.texture._set_from_preset(preset_data["material"], context)
        human.skin._set_from_preset(preset_data["material"]["node_inputs"])

        # Set eyebrows from preset
        human.hair.eyebrows._set_from_preset(preset_data["eyebrows"])

        human._set_random_name()
        human.props.is_legacy = False

        return human

    # TODO return instances instead of rigs
    @classmethod
    def find_multiple_in_list(cls, objects):
        rigs = set(r for r in [Human.find(obj) for obj in objects] if r)
        return rigs

    @classmethod
    def find(
        cls, obj: Object, include_applied_batch_results: bool = False
    ) -> Object | None:
        """Checks if the passed object is part of a HumGen human. Does NOT return an instance

        Args:
            obj (bpy.types.Object): Object to check for if it's part of a HG human
            include_applied_batch_results (bool): If enabled, this function will
                return the body object for humans that were created with the batch
                system and which armatures have been deleted instead of returning
                the rig. Defaults to False

        Returns:
            Object: Armature of human (hg_rig) or None if not part of human (or body object
            if the human is an applied batch result and include_applied_batch_results
            is True)
        """
        # TODO clean up this mess

        if not obj:
            return None
        elif not obj.HG.ishuman:
            if obj.parent:
                if obj.parent.HG.ishuman:
                    return obj.parent
            else:
                return None
        else:
            if all(cls._obj_is_batch_result(obj)):
                if include_applied_batch_results:
                    return obj
                else:
                    return None

            return obj

    @staticmethod
    def _obj_is_batch_result(obj: Object) -> Tuple[bool, bool]:
        return (
            obj.HG.batch_result,
            obj.HG.body_obj == obj,
        )

    # endregion
    # region Properties

    @property  # TODO make cached
    def body(self) -> BodySettings:
        return BodySettings(self)

    @property  # TODO make cached
    def height(self) -> HeightSettings:
        return HeightSettings(self)

    @property  # TODO make cached
    def face(self) -> FaceKeys:
        return FaceKeys(self)

    @property
    def stretch_bones(self):
        stretch_bones = []
        for bone in self._human.pose_bones:
            if [c for c in bone.constraints if c.type == "STRETCH_TO"]:
                stretch_bones.append(bone)
        return PropCollection(stretch_bones)

    @property  # TODO make cached
    def pose(self) -> PoseSettings:
        return PoseSettings(self)

    @property  # TODO make cached
    def outfit(self) -> OutfitSettings:
        return OutfitSettings(self)

    @property  # TODO make cached
    def footwear(self) -> FootwearSettings:
        return FootwearSettings(self)

    @property  # TODO make cached
    def expression(self) -> ExpressionSettings:
        return ExpressionSettings(self)

    @property
    def process(self) -> ProcessSettings:
        return ProcessSettings(self)

    @property
    def objects(self) -> Generator[Object]:
        """Yields all the Blender objects that the human consists of"""
        for child in self.rig_obj.children:
            for subchild in child.children:
                yield subchild
            yield child

        yield self.rig_obj

    @property
    def body_obj(self) -> Object:
        """Returns the human body Blender object"""
        return self.rig_obj.HG.body_obj

    @property
    def eye_obj(self) -> Object:
        """Returns the eye Blender object"""
        return self.eyes.eye_obj

    @property
    def lower_teeth_obj(self) -> Object:
        """Returns the lower teeth Blender object"""
        return next(
            obj
            for obj in self.children
            if "hg_teeth" in obj and "lower" in obj.name.lower()
        )

    @property
    def upper_teeth_obj(self) -> Object:
        """Returns the lower teeth Blender object"""
        return next(
            obj
            for obj in self.children
            if "hg_teeth" in obj and "upper" in obj.name.lower()
        )

    @property
    def children(self) -> Generator[Object]:
        """A generator of all children of the rig object of the human. Does NOT yield subchildren."""
        for child in self.rig_obj.children:
            yield child

    # TODO as method?
    @property
    def is_batch_result(self) -> Tuple[bool, bool]:
        """Checks if this human was created with the batch system and if 'apply armature' was used.
        If apply armature was used, the human no longer has a rig object.
        """
        return self.props.batch_result, self.body_obj == self.rig_obj

    @property
    def gender(self) -> str:
        """Gender of this human in ("male", "female")"""
        return self.rig_obj.HG.gender

    @property
    def name(self) -> str:
        """Name of this human. Takes the name of the rig object and removes "HG_" prefix."""
        return self.rig_obj.name.replace("HG_", "")

    @name.setter
    def name(self, name: str):
        self.rig_obj.name = name

    @property
    def pose_bones(self) -> bpy_prop_collection[PoseBone]:
        """rig_obj.pose.bones prop collection"""
        return self.rig_obj.pose.bones

    @property
    def edit_bones(self) -> bpy_prop_collection[EditBone]:
        """rig_obj.data.edit_bones prop collection"""
        return self.rig_obj.data.edit_bones

    @property
    def location(self) -> FloatVectorProperty:
        """Location of the human in Blender global space. Retrieved from rig_obj.location"""
        return self.rig_obj.location

    @location.setter
    def location(self, location: FloatVectorProperty | Tuple[float]):
        self.rig_obj.location = location

    @property
    def rotation_euler(self) -> FloatVectorProperty:
        """Euler rotation of the human in Blender global space. Retrieved from rig_obj.rotation_euler"""
        return self.rig_obj.rotation_euler

    @rotation_euler.setter
    def rotation_euler(self, rotation: FloatVectorProperty | Tuple[float]):
        self.rig_obj.rotation_euler = rotation

    @property
    def props(self) -> PropertyGroup:
        """Custom object properties of the human, used by the add-on for storing metadata like
        gender, backup_human pointer, current phase, body_obj pointer. Points to rig_obj.HG"""
        return self.rig_obj.HG

    @property  # TODO make cached
    def skin(self) -> SkinSettings:
        """Subclass used to change the skin material of the human body."""
        return SkinSettings(self)

    @property
    def keys(self) -> KeySettings:
        """Subclass used to access and change the shape keys of the body object. Iterating yields key_blocks."""
        return KeySettings(self)

    @property  # TODO make cached
    def eyes(self) -> EyeSettings:
        """Subclass used to access and change the eye object and material of the human."""
        return EyeSettings(self)

    @property  # TODO make cached
    def hair(self) -> HairSettings:
        """Subclass used to access and change the hair systems and materials of the human."""
        return HairSettings(self)

    def delete(self) -> None:
        """Delete the human from Blender. Will delete all meshes and objects that this human consists of, including
        the backup human.
        """
        delete_list = [
            self.rig_obj,
        ]
        for child in self.rig_obj.children:
            delete_list.append(child)
            for sub_child in child.children:
                delete_list.append(sub_child)

        for obj in delete_list:
            try:
                hg_delete(obj)
            except Exception:
                hg_log("Could not remove", obj)

    def hide_set(self, state: bool) -> None:
        """Switch between visible and hidden state for all objects this human consists of. Does NOT affect backup human.

        Args:
            state: Use True for hidden, False for visible
        """
        for obj in self.objects:
            obj.hide_set(state)
            obj.hide_viewport = state

    def _verify_body_object(self) -> None:
        """Update HG.body_obj if it's not a child of the rig. This would happen if
        the user duplicated the human manually
        """
        # TODO clean up this mess
        if self.body_obj not in self.objects and not self.props.batch:
            new_body = (
                [obj for obj in self.rig_obj.children if "hg_rig" in obj]
                if self.rig_obj.children
                else None
            )

            if new_body:
                self.props.body_obj = new_body[0]
                if "no_body" in self.rig_obj:
                    del self.rig_obj["no_body"]
            else:
                self.rig_obj["no_body"] = 1
        else:
            if "no_body" in self.rig_obj:
                del self.rig_obj["no_body"]

    # TODO this method is too broad
    @classmethod
    def _import_human(cls, context: Context, gender: str) -> Human:
        """
        It imports the human model from the HG_Human.blend file, sets it up correctly, and returns a Human instance

        Args:
          context: The context of the current scene.
          gender: "male" or "female"

        Returns:
          A Human object
        """
        # import from HG_Human file

        blendfile = os.path.join(get_prefs().filepath, "models", "HG_HUMAN.blend")
        with bpy.data.libraries.load(blendfile, link=False) as (_, data_to):
            data_to.objects = [
                "HG_Rig",
                "HG_Body",
                "HG_Eyes",
                "HG_TeethUpper",
                "HG_TeethLower",
            ]

        # link to scene
        hg_rig, hg_body, hg_eyes, *hg_teeth = data_to.objects
        scene = context.scene
        for obj in data_to.objects:
            scene.collection.objects.link(obj)
            add_to_collection(context, obj)

        hg_rig.location = context.scene.cursor.location

        # set custom properties for identifying
        hg_body["hg_body"] = hg_eyes["hg_eyes"] = 1
        for tooth in hg_teeth:
            tooth["hg_teeth"] = 1

        props = hg_rig.HG

        props.ishuman = True
        props.gender = gender
        props.phase = "body"
        props.body_obj = hg_body
        props.length = hg_rig.dimensions[2]

        human = cls(hg_rig)
        human.keys._load_external(human, context)
        human.keys._set_gender_specific(human)
        human.hair._delete_opposite_gender_specific()

        if platform == "darwin":
            human.skin._mac_material_fix()

        human.skin._set_gender_specific()
        human.skin._remove_opposite_gender_specific()

        # new hair shader?
        human.hair._add_quality_props()

        for mod in human.body_obj.modifiers:
            mod.show_expanded = False

        remove_broken_drivers()

        return human

    def _set_random_name(self) -> None:
        """Randomizes name of human. Will add "HG_" prefix"""
        taken_names = []
        for obj in bpy.data.objects:
            if not obj.HG.ishuman:
                continue
            taken_names.append(obj.name[4:])

        name_json_path = os.path.join(get_addon_root(), "human", "names.json")
        with open(name_json_path, "r") as f:
            names = json.load(f)[self.gender]

        name = random.choice(names)

        # get new name if it's already taken
        i = 0
        while name in taken_names and i < 10:
            name = random.choice(names)
            i += 1

        self.name = "HG_" + name<|MERGE_RESOLUTION|>--- conflicted
+++ resolved
@@ -159,13 +159,9 @@
         Returns:
           A Human instance
         """
-<<<<<<< HEAD
-        preset_path = os.path.join(get_prefs().filepath, preset.replace("jpg", "json"))
-=======
         preset_path = os.path.join(
             get_prefs().filepath, preset.replace("jpg", "json")  # TODO
         )
->>>>>>> 67718178
 
         with open(preset_path) as json_file:
             preset_data = json.load(json_file)
